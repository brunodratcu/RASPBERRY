--- conflicted
+++ resolved
@@ -4,46 +4,9 @@
 from auth import hash_password, verify_password, generate_token, token_required
 import sqlite3
 import os
-<<<<<<< HEAD
-=======
-import requests
->>>>>>> 29d4a4e4
-import json
-import threading
-import time
-import logging
-<<<<<<< HEAD
-import paho.mqtt.client as mqtt
-import random
-=======
->>>>>>> 29d4a4e4
 
 app = Flask(__name__)
 CORS(app)
-
-<<<<<<< HEAD
-# ===== CONFIGURAÇÕES MQTT =====
-MQTT_BROKER = "broker.hivemq.com"  # Broker gratuito
-MQTT_PORT = 1883
-MQTT_CLIENT_ID = f"flask_server_{random.randint(1000, 9999)}"
-MQTT_TOPIC_BASE = "eventos_pico"  # Tópico base
-MQTT_KEEP_ALIVE = 60
-
-# Cliente MQTT global
-mqtt_client = None
-mqtt_connected = False
-=======
-# Configurações do Raspberry Pico
-PICO_IPS = []  # Lista de IPs dos Picos conectados - será preenchida automaticamente
-PICO_PORT = 80
-AUTO_DISCOVER_PICOS = True
-SYNC_INTERVAL = 60  # Sincronização a cada 60 segundos
-MAX_RETRY_ATTEMPTS = 3
->>>>>>> 29d4a4e4
-
-# Configuração de logging
-logging.basicConfig(level=logging.INFO)
-logger = logging.getLogger(__name__)
 
 # ===== BANCO DE DADOS =====
 def init_db():
@@ -71,653 +34,18 @@
             senha TEXT NOT NULL
         )
     ''')
-    
-<<<<<<< HEAD
-    # Tabela de dispositivos Pico conectados (via MQTT)
-    cursor.execute('''
-        CREATE TABLE IF NOT EXISTS pico_devices (
-            id INTEGER PRIMARY KEY AUTOINCREMENT,
-            client_id TEXT UNIQUE NOT NULL,
-            name TEXT DEFAULT 'Pico Desconhecido',
-            last_sync TEXT,
-            status TEXT DEFAULT 'offline',
-            topic TEXT,
-=======
-    # Tabela de dispositivos Pico conectados
-    cursor.execute('''
-        CREATE TABLE IF NOT EXISTS pico_devices (
-            id INTEGER PRIMARY KEY AUTOINCREMENT,
-            ip_address TEXT UNIQUE NOT NULL,
-            name TEXT DEFAULT 'Pico Desconhecido',
-            last_sync TEXT,
-            status TEXT DEFAULT 'offline',
->>>>>>> 29d4a4e4
-            created_at TEXT DEFAULT CURRENT_TIMESTAMP
-        )
-    ''')
 
     # Adiciona usuário admin padrão se não existir
     cursor.execute("SELECT * FROM usuarios WHERE username = ?", ("admin",))
     if not cursor.fetchone():
         senha_hash = hash_password("admin")
         cursor.execute("INSERT INTO usuarios (username, senha) VALUES (?, ?)", ("admin", senha_hash))
-    
-<<<<<<< HEAD
     conn.commit()
     conn.close()
-    logger.info("📚 Banco de dados inicializado")
 
-# ===== FUNÇÕES MQTT =====
-def on_mqtt_connect(client, userdata, flags, rc):
-    """Callback de conexão MQTT"""
-    global mqtt_connected
-    if rc == 0:
-        mqtt_connected = True
-        logger.info("✅ Conectado ao broker MQTT!")
-        
-        # Subscrever aos tópicos de status dos Picos
-        client.subscribe(f"{MQTT_TOPIC_BASE}/+/status")
-        client.subscribe(f"{MQTT_TOPIC_BASE}/+/ack")
-        logger.info(f"📡 Subscrito aos tópicos: {MQTT_TOPIC_BASE}/+/status e {MQTT_TOPIC_BASE}/+/ack")
-    else:
-        mqtt_connected = False
-        logger.error(f"❌ Falha na conexão MQTT: {rc}")
+# 🔔 Chame a função antes do servidor iniciar
+init_db()
 
-def on_mqtt_message(client, userdata, msg):
-    """Callback para mensagens MQTT recebidas"""
-    try:
-        topic = msg.topic
-        message = msg.payload.decode('utf-8')
-        
-        logger.info(f"📨 Mensagem MQTT recebida: {topic} -> {message}")
-        
-        # Extrair client_id do tópico
-        topic_parts = topic.split('/')
-        if len(topic_parts) >= 3:
-            client_id = topic_parts[1]
-            message_type = topic_parts[2]
-            
-            if message_type == "status":
-                processar_status_pico(client_id, message)
-            elif message_type == "ack":
-                processar_ack_pico(client_id, message)
-                
-    except Exception as e:
-        logger.error(f"❌ Erro ao processar mensagem MQTT: {e}")
-
-def processar_status_pico(client_id, message):
-    """Processa mensagem de status de um Pico"""
-    try:
-        data = json.loads(message)
-        
-        conn = sqlite3.connect('database.db')
-        cursor = conn.cursor()
-        
-        # Atualizar ou inserir Pico no banco
-        cursor.execute('''
-            INSERT OR REPLACE INTO pico_devices (client_id, name, status, last_sync, topic) 
-            VALUES (?, ?, ?, ?, ?)
-        ''', (
-            client_id,
-            data.get('name', f'Pico_{client_id}'),
-            'online',
-            datetime.now().isoformat(),
-            f"{MQTT_TOPIC_BASE}/{client_id}"
-        ))
-        
-        conn.commit()
-        conn.close()
-        
-        logger.info(f"📱 Pico {client_id} registrado: {data.get('name', 'Sem nome')}")
-        
-    except Exception as e:
-        logger.error(f"❌ Erro ao processar status do Pico {client_id}: {e}")
-
-def processar_ack_pico(client_id, message):
-    """Processa confirmação de recebimento de evento"""
-    try:
-        data = json.loads(message)
-        evento_id = data.get('evento_id')
-        
-        if evento_id:
-            conn = sqlite3.connect('database.db')
-            cursor = conn.cursor()
-            cursor.execute("""
-                UPDATE eventos 
-                SET sincronizado = 1, tentativas_sync = tentativas_sync + 1 
-                WHERE id = ?
-            """, (evento_id,))
-            conn.commit()
-            conn.close()
-            
-            logger.info(f"✅ Evento {evento_id} confirmado pelo Pico {client_id}")
-        
-    except Exception as e:
-        logger.error(f"❌ Erro ao processar ACK do Pico {client_id}: {e}")
-
-def inicializar_mqtt():
-    """Inicializa cliente MQTT"""
-    global mqtt_client
-    
-    try:
-        mqtt_client = mqtt.Client(MQTT_CLIENT_ID)
-        mqtt_client.on_connect = on_mqtt_connect
-        mqtt_client.on_message = on_mqtt_message
-        
-        mqtt_client.connect(MQTT_BROKER, MQTT_PORT, MQTT_KEEP_ALIVE)
-        mqtt_client.loop_start()
-        
-        logger.info(f"🚀 Cliente MQTT iniciado: {MQTT_CLIENT_ID}")
-        return True
-        
-    except Exception as e:
-        logger.error(f"❌ Erro ao inicializar MQTT: {e}")
-        return False
-
-def enviar_evento_mqtt(evento_data):
-    """Envia evento via MQTT para todos os Picos"""
-    global mqtt_client, mqtt_connected
-    
-    if not mqtt_connected or not mqtt_client:
-        logger.error("❌ MQTT não conectado")
-        return False
-    
-    try:
-        # Buscar todos os Picos online no banco
-        conn = sqlite3.connect('database.db')
-        cursor = conn.cursor()
-        cursor.execute("SELECT client_id, topic FROM pico_devices WHERE status = 'online'")
-        picos = cursor.fetchall()
-        conn.close()
-        
-        if not picos:
-            logger.warning("⚠️ Nenhum Pico online encontrado")
-            return False
-        
-        eventos_enviados = 0
-        
-        for client_id, topic in picos:
-            # Tópico específico para eventos
-            evento_topic = f"{topic}/evento"
-            
-            # Payload do evento
-            payload = json.dumps({
-                "id": evento_data["id"],
-                "nome": evento_data["nome"],
-                "hora": evento_data["hora"],
-                "data": evento_data["data"],
-                "acao": "adicionar",
-                "timestamp": datetime.now().isoformat()
-            })
-            
-            # Publicar evento
-            result = mqtt_client.publish(evento_topic, payload, qos=1)
-            
-            if result.rc == mqtt.MQTT_ERR_SUCCESS:
-                logger.info(f"📤 Evento {evento_data['id']} enviado para Pico {client_id}")
-                eventos_enviados += 1
-            else:
-                logger.error(f"❌ Falha ao enviar evento para Pico {client_id}")
-        
-        return eventos_enviados > 0
-        
-    except Exception as e:
-        logger.error(f"❌ Erro ao enviar evento via MQTT: {e}")
-        return False
-
-def sincronizar_eventos_hoje_mqtt():
-    """Sincroniza todos os eventos de hoje via MQTT"""
-    hoje = datetime.now().strftime('%Y-%m-%d')
-    
-    # Busca eventos de hoje
-    conn = sqlite3.connect('database.db')
-    cursor = conn.cursor()
-    cursor.execute("""
-        SELECT id, nome, hora, data 
-        FROM eventos 
-        WHERE data = ? 
-        ORDER BY hora
-    """, (hoje,))
-    eventos_hoje = cursor.fetchall()
-    conn.close()
-    
-    if not eventos_hoje:
-        logger.info("📅 Nenhum evento para hoje")
-        return {"sincronizados": 0, "erros": 0, "picos": 0}
-    
-    eventos_sincronizados = 0
-    erros_sincronizacao = 0
-    
-    # Enviar comando de limpeza primeiro
-    limpar_eventos_mqtt()
-    time.sleep(1)  # Aguardar processamento
-    
-    # Enviar cada evento
-    for evento_id, nome, hora, data in eventos_hoje:
-        evento_data = {
-            "id": evento_id,
-            "nome": nome,
-            "hora": hora,
-            "data": data
-        }
-        
-        if enviar_evento_mqtt(evento_data):
-            eventos_sincronizados += 1
-        else:
-            erros_sincronizacao += 1
-    
-    # Enviar comando de atualização de display
-    atualizar_display_mqtt()
-    
-    resultado = {
-        "sincronizados": eventos_sincronizados,
-        "erros": erros_sincronizacao,
-        "eventos_total": len(eventos_hoje)
-    }
-    
-    logger.info(f"📱 Sincronização MQTT concluída: {resultado}")
-    return resultado
-
-def limpar_eventos_mqtt():
-    """Envia comando para limpar eventos nos Picos via MQTT"""
-    global mqtt_client, mqtt_connected
-    
-    if not mqtt_connected or not mqtt_client:
-        return False
-    
-    try:
-        # Buscar Picos online
-        conn = sqlite3.connect('database.db')
-        cursor = conn.cursor()
-        cursor.execute("SELECT client_id, topic FROM pico_devices WHERE status = 'online'")
-        picos = cursor.fetchall()
-        conn.close()
-        
-        for client_id, topic in picos:
-            comando_topic = f"{topic}/comando"
-            payload = json.dumps({"acao": "limpar"})
-            mqtt_client.publish(comando_topic, payload, qos=1)
-            logger.info(f"🗑️ Comando de limpeza enviado para Pico {client_id}")
-        
-        return True
-        
-    except Exception as e:
-        logger.error(f"❌ Erro ao enviar comando de limpeza: {e}")
-        return False
-
-def atualizar_display_mqtt():
-    """Envia comando para atualizar display nos Picos via MQTT"""
-    global mqtt_client, mqtt_connected
-    
-    if not mqtt_connected or not mqtt_client:
-        return False
-    
-    try:
-        # Buscar Picos online
-        conn = sqlite3.connect('database.db')
-        cursor = conn.cursor()
-        cursor.execute("SELECT client_id, topic FROM pico_devices WHERE status = 'online'")
-        picos = cursor.fetchall()
-        conn.close()
-        
-        for client_id, topic in picos:
-            comando_topic = f"{topic}/comando"
-            payload = json.dumps({"acao": "atualizar_display"})
-            mqtt_client.publish(comando_topic, payload, qos=1)
-            logger.info(f"🔄 Comando de atualização enviado para Pico {client_id}")
-        
-        return True
-        
-    except Exception as e:
-        logger.error(f"❌ Erro ao enviar comando de atualização: {e}")
-        return False
-
-def deletar_evento_mqtt(evento_id):
-    """Envia comando para deletar evento específico nos Picos"""
-    global mqtt_client, mqtt_connected
-    
-    if not mqtt_connected or not mqtt_client:
-        return False
-    
-    try:
-        # Buscar Picos online
-        conn = sqlite3.connect('database.db')
-        cursor = conn.cursor()
-        cursor.execute("SELECT client_id, topic FROM pico_devices WHERE status = 'online'")
-        picos = cursor.fetchall()
-        conn.close()
-        
-        for client_id, topic in picos:
-            evento_topic = f"{topic}/evento"
-            payload = json.dumps({
-                "id": evento_id,
-                "acao": "deletar",
-                "timestamp": datetime.now().isoformat()
-            })
-            mqtt_client.publish(evento_topic, payload, qos=1)
-            logger.info(f"🗑️ Comando de deleção do evento {evento_id} enviado para Pico {client_id}")
-        
-        return True
-        
-    except Exception as e:
-        logger.error(f"❌ Erro ao enviar comando de deleção: {e}")
-        return False
-
-# ===== THREAD DE SINCRONIZAÇÃO AUTOMÁTICA =====
-def thread_sincronizacao_automatica():
-    """Thread que executa sincronização automática em intervalos regulares"""
-    logger.info("🔄 Thread de sincronização automática MQTT iniciada")
-    
-    while True:
-        try:
-            if mqtt_connected:
-                logger.info("🕐 Iniciando sincronização automática via MQTT...")
-                resultado = sincronizar_eventos_hoje_mqtt()
-                logger.info(f"✅ Sincronização automática concluída: {resultado}")
-            else:
-                logger.warning("⚠️ MQTT desconectado - pulando sincronização")
-            
-            time.sleep(60)  # Sincronização a cada 60 segundos
-            
-        except Exception as e:
-            logger.error(f"❌ Erro na thread de sincronização: {e}")
-            time.sleep(30)
-
-def iniciar_sincronizacao_automatica():
-    """Inicia a thread de sincronização em background"""
-    thread = threading.Thread(target=thread_sincronizacao_automatica, daemon=True)
-    thread.start()
-    logger.info("🚀 Sistema de sincronização automática MQTT iniciado")
-
-# ===== INICIALIZAÇÃO =====
-init_db()
-inicializar_mqtt()
-iniciar_sincronizacao_automatica()
-=======
-    conn.commit()
-    conn.close()
-    logger.info("📚 Banco de dados inicializado")
-
-# ===== FUNÇÕES DE DESCOBERTA E SINCRONIZAÇÃO =====
-def descobrir_picos_na_rede():
-    """Descobre automaticamente dispositivos Pico na rede local"""
-    global PICO_IPS
-    import subprocess
-    import ipaddress
-    import concurrent.futures
-    
-    def testar_ip_pico(ip_str):
-        """Testa se um IP específico é um Pico"""
-        try:
-            response = requests.get(
-                f"http://{ip_str}:{PICO_PORT}/api/pico-id", 
-                timeout=2,
-                headers={'User-Agent': 'FlaskEventSync/1.0'}
-            )
-            if response.status_code == 200:
-                data = response.json()
-                if data.get('device_type') == 'pico':
-                    logger.info(f"📱 Pico encontrado: {ip_str} - {data.get('name', 'Sem nome')}")
-                    return {
-                        'ip': ip_str,
-                        'name': data.get('name', 'Pico Desconhecido'),
-                        'display': data.get('display', 'ILI9341')
-                    }
-        except:
-            pass
-        return None
-    
-    try:
-        # Obtém a rede local
-        result = subprocess.run(['hostname', '-I'], capture_output=True, text=True)
-        local_ip = result.stdout.strip().split()[0]
-        network = ipaddress.IPv4Network(f"{'.'.join(local_ip.split('.')[:-1])}.0/24", strict=False)
-        
-        logger.info(f"🔍 Procurando Picos na rede {network}")
-        picos_encontrados = []
-        
-        # Usa ThreadPoolExecutor para testar IPs em paralelo
-        with concurrent.futures.ThreadPoolExecutor(max_workers=20) as executor:
-            # Testa apenas uma faixa menor para ser mais rápido
-            ips_para_testar = [str(ip) for ip in list(network.hosts())[1:50]]  # Primeiros 50 IPs
-            
-            future_to_ip = {executor.submit(testar_ip_pico, ip): ip for ip in ips_para_testar}
-            
-            for future in concurrent.futures.as_completed(future_to_ip, timeout=30):
-                result = future.result()
-                if result:
-                    picos_encontrados.append(result)
-        
-        # Atualiza lista global
-        PICO_IPS = [pico['ip'] for pico in picos_encontrados]
-        
-        # Atualiza banco de dados
-        conn = sqlite3.connect('database.db')
-        cursor = conn.cursor()
-        
-        for pico in picos_encontrados:
-            cursor.execute('''
-                INSERT OR REPLACE INTO pico_devices (ip_address, name, status, last_sync) 
-                VALUES (?, ?, ?, ?)
-            ''', (pico['ip'], pico['name'], 'online', datetime.now().isoformat()))
-        
-        conn.commit()
-        conn.close()
-        
-        logger.info(f"✅ {len(picos_encontrados)} Picos descobertos")
-        return picos_encontrados
-        
-    except Exception as e:
-        logger.error(f"❌ Erro ao descobrir Picos: {e}")
-        return []
-
-def verificar_pico_online(pico_ip):
-    """Verifica se um Pico específico está online"""
-    try:
-        response = requests.get(
-            f"http://{pico_ip}:{PICO_PORT}/api/status", 
-            timeout=3,
-            headers={'User-Agent': 'FlaskEventSync/1.0'}
-        )
-        return response.status_code == 200
-    except:
-        return False
-
-def enviar_evento_para_pico(pico_ip, evento_data, retry_count=0):
-    """Envia evento específico para um Pico com retry automático"""
-    if retry_count >= MAX_RETRY_ATTEMPTS:
-        logger.error(f"❌ Máximo de tentativas excedido para Pico {pico_ip}")
-        return False
-        
-    try:
-        payload = {
-            "id": evento_data["id"],
-            "nome": evento_data["nome"],
-            "hora": evento_data["hora"],
-            "data": evento_data.get("data"),
-            "acao": "adicionar"
-        }
-        
-        response = requests.post(
-            f"http://{pico_ip}:{PICO_PORT}/api/evento", 
-            json=payload, 
-            timeout=10,
-            headers={
-                'Content-Type': 'application/json',
-                'User-Agent': 'FlaskEventSync/1.0'
-            }
-        )
-        
-        if response.status_code == 200:
-            logger.info(f"✅ Evento {evento_data['id']} enviado para Pico {pico_ip}")
-            return True
-        else:
-            logger.warning(f"⚠️ Resposta inesperada do Pico {pico_ip}: {response.status_code}")
-            if retry_count < MAX_RETRY_ATTEMPTS - 1:
-                time.sleep(2 ** retry_count)  # Backoff exponencial
-                return enviar_evento_para_pico(pico_ip, evento_data, retry_count + 1)
-            return False
-            
-    except requests.exceptions.RequestException as e:
-        logger.error(f"❌ Erro de conexão com Pico {pico_ip}: {e}")
-        if retry_count < MAX_RETRY_ATTEMPTS - 1:
-            time.sleep(2 ** retry_count)  # Backoff exponencial
-            return enviar_evento_para_pico(pico_ip, evento_data, retry_count + 1)
-        return False
-
-def limpar_eventos_pico(pico_ip):
-    """Limpa todos os eventos de um Pico específico"""
-    try:
-        response = requests.post(
-            f"http://{pico_ip}:{PICO_PORT}/api/limpar",
-            timeout=5,
-            headers={'User-Agent': 'FlaskEventSync/1.0'}
-        )
-        return response.status_code == 200
-    except:
-        return False
-
-def atualizar_display_pico(pico_ip):
-    """Solicita atualização do display de um Pico"""
-    try:
-        response = requests.post(
-            f"http://{pico_ip}:{PICO_PORT}/api/atualizar",
-            timeout=5,
-            headers={'User-Agent': 'FlaskEventSync/1.0'}
-        )
-        return response.status_code == 200
-    except:
-        return False
-
-def sincronizar_todos_eventos_hoje():
-    """Sincroniza todos os eventos de hoje com todos os Picos online"""
-    hoje = datetime.now().strftime('%Y-%m-%d')
-    
-    # Busca eventos de hoje
-    conn = sqlite3.connect('database.db')
-    cursor = conn.cursor()
-    cursor.execute("""
-        SELECT id, nome, hora, data, sincronizado, tentativas_sync 
-        FROM eventos 
-        WHERE data = ? 
-        ORDER BY hora
-    """, (hoje,))
-    eventos_hoje = cursor.fetchall()
-    
-    if not eventos_hoje:
-        logger.info("📅 Nenhum evento para hoje")
-        conn.close()
-        return {"sincronizados": 0, "erros": 0, "picos": 0}
-    
-    # Descobre/atualiza lista de Picos se necessário
-    if AUTO_DISCOVER_PICOS and (not PICO_IPS or len(PICO_IPS) == 0):
-        descobrir_picos_na_rede()
-    
-    if not PICO_IPS:
-        logger.warning("⚠️ Nenhum Pico descoberto na rede")
-        conn.close()
-        return {"sincronizados": 0, "erros": 0, "picos": 0}
-    
-    eventos_sincronizados = 0
-    erros_sincronizacao = 0
-    picos_online = 0
-    
-    # Sincroniza com cada Pico
-    for pico_ip in PICO_IPS:
-        if not verificar_pico_online(pico_ip):
-            logger.warning(f"⚠️ Pico {pico_ip} offline - pulando sincronização")
-            continue
-            
-        picos_online += 1
-        logger.info(f"🔄 Sincronizando com Pico {pico_ip}")
-        
-        # Limpa eventos antigos do Pico
-        limpar_eventos_pico(pico_ip)
-        
-        # Envia cada evento de hoje
-        for evento_id, nome, hora, data, sincronizado, tentativas in eventos_hoje:
-            evento_data = {
-                "id": evento_id,
-                "nome": nome,
-                "hora": hora,
-                "data": data
-            }
-            
-            if enviar_evento_para_pico(pico_ip, evento_data):
-                eventos_sincronizados += 1
-                # Atualiza status no banco
-                cursor.execute("""
-                    UPDATE eventos 
-                    SET sincronizado = 1, tentativas_sync = tentativas_sync + 1 
-                    WHERE id = ?
-                """, (evento_id,))
-            else:
-                erros_sincronizacao += 1
-                # Incrementa tentativas
-                cursor.execute("""
-                    UPDATE eventos 
-                    SET tentativas_sync = tentativas_sync + 1 
-                    WHERE id = ?
-                """, (evento_id,))
-        
-        # Atualiza display do Pico
-        atualizar_display_pico(pico_ip)
-        
-        # Atualiza status do Pico no banco
-        cursor.execute("""
-            UPDATE pico_devices 
-            SET status = 'online', last_sync = ? 
-            WHERE ip_address = ?
-        """, (datetime.now().isoformat(), pico_ip))
-    
-    conn.commit()
-    conn.close()
-    
-    resultado = {
-        "sincronizados": eventos_sincronizados,
-        "erros": erros_sincronizacao,
-        "picos": picos_online,
-        "eventos_total": len(eventos_hoje)
-    }
-    
-    logger.info(f"📱 Sincronização concluída: {resultado}")
-    return resultado
-
-# ===== THREAD DE SINCRONIZAÇÃO AUTOMÁTICA =====
-def thread_sincronizacao_automatica():
-    """Thread que executa sincronização automática em intervalos regulares"""
-    logger.info("🔄 Thread de sincronização automática iniciada")
-    
-    while True:
-        try:
-            logger.info("🕐 Iniciando sincronização automática...")
-            resultado = sincronizar_todos_eventos_hoje()
-            
-            if resultado["picos"] > 0:
-                logger.info(f"✅ Sincronização automática concluída - {resultado['sincronizados']} eventos enviados para {resultado['picos']} Picos")
-            else:
-                logger.warning("⚠️ Nenhum Pico online para sincronização")
-            
-            time.sleep(SYNC_INTERVAL)
-            
-        except Exception as e:
-            logger.error(f"❌ Erro na thread de sincronização: {e}")
-            time.sleep(30)  # Aguarda menos tempo em caso de erro
-
-def iniciar_sincronizacao_automatica():
-    """Inicia a thread de sincronização em background"""
-    thread = threading.Thread(target=thread_sincronizacao_automatica, daemon=True)
-    thread.start()
-    logger.info("🚀 Sistema de sincronização automática iniciado")
-
-# ===== INICIALIZAÇÃO =====
-init_db()
-iniciar_sincronizacao_automatica()
-
-# Descobre Picos na inicialização (em thread separada para não bloquear)
-if AUTO_DISCOVER_PICOS:
-    threading.Thread(target=descobrir_picos_na_rede, daemon=True).start()
->>>>>>> 29d4a4e4
 
 # ===== ROTAS PÚBLICAS =====
 @app.route('/api/login', methods=['POST'])
@@ -767,54 +95,7 @@
     conn.commit()
     conn.close()
 
-    logger.info(f"📝 Novo evento criado: {nome} em {data_evento} às {hora_evento}")
-
-<<<<<<< HEAD
-    # Se o evento for para hoje, tenta sincronizar imediatamente via MQTT
-    hoje = datetime.now().strftime('%Y-%m-%d')
-    if data_evento == hoje:
-        logger.info(f"🆕 Evento para hoje detectado - enviando via MQTT")
-        
-=======
-    # Se o evento for para hoje, tenta sincronizar imediatamente
-    hoje = datetime.now().strftime('%Y-%m-%d')
-    if data_evento == hoje:
-        logger.info(f"🆕 Evento para hoje detectado - iniciando sincronização imediata")
-        
-        # Descobre Picos se lista estiver vazia
-        if not PICO_IPS:
-            descobrir_picos_na_rede()
-        
-        # Envia para todos os Picos online
->>>>>>> 29d4a4e4
-        evento_data = {
-            "id": evento_id,
-            "nome": nome,
-            "hora": hora_evento,
-            "data": data_evento
-        }
-        
-<<<<<<< HEAD
-        if enviar_evento_mqtt(evento_data):
-            atualizar_display_mqtt()
-=======
-        sincronizacao_realizada = False
-        for pico_ip in PICO_IPS:
-            if verificar_pico_online(pico_ip):
-                if enviar_evento_para_pico(pico_ip, evento_data):
-                    atualizar_display_pico(pico_ip)
-                    sincronizacao_realizada = True
-        
-        # Atualiza status de sincronização se pelo menos um Pico recebeu
-        if sincronizacao_realizada:
-            conn = sqlite3.connect('database.db')
-            cursor = conn.cursor()
-            cursor.execute("UPDATE eventos SET sincronizado = 1, tentativas_sync = 1 WHERE id = ?", (evento_id,))
-            conn.commit()
-            conn.close()
->>>>>>> 29d4a4e4
-
-    return jsonify({'mensagem': 'Evento cadastrado com sucesso!', 'id': evento_id}), 201
+    return jsonify({'mensagem': 'Evento cadastrado com sucesso!'}), 201
 
 @app.route('/api/eventos-hoje', methods=['GET'])
 @token_required
@@ -858,264 +139,9 @@
     cursor.execute("DELETE FROM eventos WHERE id = ?", (evento_id,))
     conn.commit()
     conn.close()
-    
-    logger.info(f"🗑️ Evento {evento_id} removido do banco de dados")
-    
-<<<<<<< HEAD
-    # Se era de hoje e estava sincronizado, remove dos Picos via MQTT
-    if data_evento == hoje and sincronizado:
-        deletar_evento_mqtt(evento_id)
-        atualizar_display_mqtt()
-=======
-    # Se era de hoje e estava sincronizado, remove de todos os Picos também
-    if data_evento == hoje and sincronizado:
-        for pico_ip in PICO_IPS:
-            if verificar_pico_online(pico_ip):
-                try:
-                    payload = {"id": evento_id, "acao": "deletar"}
-                    requests.post(f"http://{pico_ip}:{PICO_PORT}/api/evento", json=payload, timeout=5)
-                    atualizar_display_pico(pico_ip)
-                    logger.info(f"🗑️ Evento {evento_id} removido do Pico {pico_ip}")
-                except Exception as e:
-                    logger.error(f"❌ Erro ao remover evento do Pico {pico_ip}: {e}")
->>>>>>> 29d4a4e4
-    
     return jsonify({'mensagem': 'Evento deletado com sucesso!'}), 200
 
-@app.route('/api/eventos', methods=['DELETE'])
-@token_required
-def deletar_todos_eventos(usuario):
-<<<<<<< HEAD
-    # Limpa todos os eventos dos Picos via MQTT primeiro
-    limpar_eventos_mqtt()
-=======
-    # Limpa todos os eventos de todos os Picos primeiro
-    for pico_ip in PICO_IPS:
-        if verificar_pico_online(pico_ip):
-            try:
-                limpar_eventos_pico(pico_ip)
-                atualizar_display_pico(pico_ip)
-                logger.info(f"🗑️ Todos os eventos removidos do Pico {pico_ip}")
-            except Exception as e:
-                logger.error(f"❌ Erro ao limpar Pico {pico_ip}: {e}")
->>>>>>> 29d4a4e4
-    
-    conn = sqlite3.connect('database.db')
-    cursor = conn.cursor()
-    cursor.execute("DELETE FROM eventos")
-    conn.commit()
-    conn.close()
-    
-    logger.info("🗑️ Todos os eventos removidos do banco de dados")
-    
-<<<<<<< HEAD
-    # Atualiza displays
-    atualizar_display_mqtt()
-    
-    return jsonify({'mensagem': 'Todos os eventos foram excluídos com sucesso!'}), 200
-
-# ===== ROTAS DE GERENCIAMENTO MQTT =====
-@app.route('/api/mqtt/status', methods=['GET'])
-@token_required
-def status_mqtt(usuario):
-    """Retorna status da conexão MQTT"""
-    return jsonify({
-        'conectado': mqtt_connected,
-        'broker': MQTT_BROKER,
-        'client_id': MQTT_CLIENT_ID,
-        'topico_base': MQTT_TOPIC_BASE
-=======
-    return jsonify({'mensagem': 'Todos os eventos foram excluídos com sucesso!'}), 200
-
-# ===== ROTAS DE GERENCIAMENTO DE PICOS =====
-@app.route('/api/picos/descobrir', methods=['POST'])
-@token_required
-def descobrir_picos_manual(usuario):
-    """Força descoberta manual de Picos"""
-    logger.info("🔍 Iniciando descoberta manual de Picos...")
-    picos = descobrir_picos_na_rede()
-    return jsonify({
-        'mensagem': f'{len(picos)} Picos descobertos',
-        'picos': picos
->>>>>>> 29d4a4e4
-    }), 200
-
-@app.route('/api/picos/status', methods=['GET'])
-@token_required
-def status_todos_picos(usuario):
-<<<<<<< HEAD
-    """Retorna status de todos os Picos conectados via MQTT"""
-    conn = sqlite3.connect('database.db')
-    cursor = conn.cursor()
-    cursor.execute("SELECT client_id, name, last_sync, status, topic FROM pico_devices")
-=======
-    """Retorna status de todos os Picos conhecidos"""
-    conn = sqlite3.connect('database.db')
-    cursor = conn.cursor()
-    cursor.execute("SELECT ip_address, name, last_sync, status FROM pico_devices")
->>>>>>> 29d4a4e4
-    picos_db = cursor.fetchall()
-    conn.close()
-    
-    status_picos = []
-    
-<<<<<<< HEAD
-    for client_id, name, last_sync, status, topic in picos_db:
-        status_picos.append({
-            'client_id': client_id,
-            'name': name,
-            'status': status,
-            'last_sync': last_sync,
-            'topic': topic
-        })
-=======
-    for ip, name, last_sync, status_db in picos_db:
-        online = verificar_pico_online(ip)
-        status_picos.append({
-            'ip': ip,
-            'name': name,
-            'online': online,
-            'last_sync': last_sync,
-            'status_db': status_db,
-            'url': f'http://{ip}:{PICO_PORT}'
-        })
-        
-        # Atualiza status no banco se mudou
-        if (online and status_db != 'online') or (not online and status_db != 'offline'):
-            conn = sqlite3.connect('database.db')
-            cursor = conn.cursor()
-            novo_status = 'online' if online else 'offline'
-            cursor.execute("UPDATE pico_devices SET status = ? WHERE ip_address = ?", (novo_status, ip))
-            conn.commit()
-            conn.close()
->>>>>>> 29d4a4e4
-    
-    return jsonify({
-        'picos': status_picos,
-        'total': len(status_picos),
-<<<<<<< HEAD
-        'online': sum(1 for p in status_picos if p['status'] == 'online'),
-        'mqtt_conectado': mqtt_connected,
-        'broker': MQTT_BROKER
-=======
-        'online': sum(1 for p in status_picos if p['online']),
-        'descoberta_automatica': AUTO_DISCOVER_PICOS,
-        'intervalo_sync': SYNC_INTERVAL
->>>>>>> 29d4a4e4
-    }), 200
-
-@app.route('/api/picos/sincronizar', methods=['POST'])
-@token_required
-def sincronizar_manual(usuario):
-<<<<<<< HEAD
-    """Força sincronização manual via MQTT"""
-    logger.info("🔄 Iniciando sincronização manual via MQTT...")
-    resultado = sincronizar_eventos_hoje_mqtt()
-    
-    return jsonify({
-        'mensagem': 'Sincronização manual via MQTT concluída!',
-        'resultado': resultado
-    }), 200
-
-@app.route('/api/sistema/info', methods=['GET'])
-@token_required
-def info_sistema(usuario):
-    """Retorna informações do sistema MQTT"""
-=======
-    """Força sincronização manual com todos os Picos"""
-    logger.info("🔄 Iniciando sincronização manual...")
-    resultado = sincronizar_todos_eventos_hoje()
-    
-    return jsonify({
-        'mensagem': 'Sincronização manual concluída!',
-        'resultado': resultado
-    }), 200
-
-@app.route('/api/picos/adicionar', methods=['POST'])
-@token_required
-def adicionar_pico_manual(usuario):
-    """Adiciona um Pico manualmente pelo IP"""
-    data = request.get_json()
-    ip = data.get('ip')
-    name = data.get('name', 'Pico Manual')
-    
-    if not ip:
-        return jsonify({'erro': 'IP é obrigatório'}), 400
-    
-    # Verifica se o Pico responde
-    if verificar_pico_online(ip):
-        conn = sqlite3.connect('database.db')
-        cursor = conn.cursor()
-        cursor.execute('''
-            INSERT OR REPLACE INTO pico_devices (ip_address, name, status, last_sync) 
-            VALUES (?, ?, ?, ?)
-        ''', (ip, name, 'online', datetime.now().isoformat()))
-        conn.commit()
-        conn.close()
-        
-        # Adiciona à lista global se não estiver
-        if ip not in PICO_IPS:
-            PICO_IPS.append(ip)
-        
-        logger.info(f"📱 Pico adicionado manualmente: {ip} - {name}")
-        return jsonify({'mensagem': f'Pico {ip} adicionado com sucesso!'}), 200
-    else:
-        return jsonify({'erro': f'Pico {ip} não responde ou não é válido'}), 400
-
-@app.route('/api/sistema/info', methods=['GET'])
-@token_required
-def info_sistema(usuario):
-    """Retorna informações do sistema de sincronização"""
->>>>>>> 29d4a4e4
-    hoje = datetime.now().strftime('%Y-%m-%d')
-    
-    conn = sqlite3.connect('database.db')
-    cursor = conn.cursor()
-    
-    # Conta eventos de hoje
-    cursor.execute("SELECT COUNT(*) FROM eventos WHERE data = ?", (hoje,))
-    eventos_hoje_count = cursor.fetchone()[0]
-    
-    # Conta eventos sincronizados
-    cursor.execute("SELECT COUNT(*) FROM eventos WHERE data = ? AND sincronizado = 1", (hoje,))
-    eventos_sincronizados = cursor.fetchone()[0]
-    
-    # Conta Picos
-    cursor.execute("SELECT COUNT(*) FROM pico_devices")
-    total_picos = cursor.fetchone()[0]
-    
-    cursor.execute("SELECT COUNT(*) FROM pico_devices WHERE status = 'online'")
-    picos_online = cursor.fetchone()[0]
-    
-    conn.close()
-    
-    return jsonify({
-        'eventos_hoje': eventos_hoje_count,
-        'eventos_sincronizados': eventos_sincronizados,
-        'total_picos': total_picos,
-        'picos_online': picos_online,
-<<<<<<< HEAD
-        'protocolo': 'MQTT',
-        'mqtt_conectado': mqtt_connected,
-        'broker': MQTT_BROKER,
-        'topico_base': MQTT_TOPIC_BASE,
-        'versao': '3.0-MQTT',
-=======
-        'descoberta_automatica': AUTO_DISCOVER_PICOS,
-        'intervalo_sincronizacao': SYNC_INTERVAL,
-        'max_tentativas': MAX_RETRY_ATTEMPTS,
-        'versao': '2.0',
->>>>>>> 29d4a4e4
-        'data_atual': hoje
-    }), 200
 
 if __name__ == '__main__':
-<<<<<<< HEAD
-    logger.info("🚀 Iniciando servidor Flask com MQTT...")
-    logger.info(f"📡 MQTT Broker: {MQTT_BROKER}")
-    logger.info(f"📡 Tópico base: {MQTT_TOPIC_BASE}")
-=======
-    logger.info("🚀 Iniciando servidor Flask com sincronização automática Pico...")
-    logger.info(f"🔧 Configurações: Auto-discover={AUTO_DISCOVER_PICOS}, Sync={SYNC_INTERVAL}s")
->>>>>>> 29d4a4e4
-    app.run(host='0.0.0.0', port=5000, debug=True)+    app.run(host='0.0.0.0', port=5000)      
+    app.run(debug=True)